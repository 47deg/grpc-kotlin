/*
 * Copyright 2020 gRPC authors.
 *
 * Licensed under the Apache License, Version 2.0 (the "License");
 * you may not use this file except in compliance with the License.
 * You may obtain a copy of the License at
 *
 *     http://www.apache.org/licenses/LICENSE-2.0
 *
 * Unless required by applicable law or agreed to in writing, software
 * distributed under the License is distributed on an "AS IS" BASIS,
 * WITHOUT WARRANTIES OR CONDITIONS OF ANY KIND, either express or implied.
 * See the License for the specific language governing permissions and
 * limitations under the License.
 */

package io.grpc.kotlin

import arrow.core.Either
import arrow.fx.coroutines.ExitCase
import arrow.fx.coroutines.stream.Stream
import arrow.fx.coroutines.stream.Stream.Companion.effect
import arrow.fx.coroutines.stream.concurrent.Queue
import arrow.fx.coroutines.stream.flatten
import io.grpc.CallOptions
import io.grpc.ClientCall
import io.grpc.MethodDescriptor
import io.grpc.Status
import io.grpc.Channel as GrpcChannel
import io.grpc.Metadata as GrpcMetadata

/**
 * Helpers for gRPC clients implemented in Kotlin.  Can be used directly, but intended to be used
 * from generated Kotlin APIs.
 */
object ClientCalls {
  /**
   * Launches a unary RPC on the specified channel, suspending until the result is received.
   */
  suspend fun <RequestT, ResponseT> unaryRpc(
    channel: GrpcChannel,
    method: MethodDescriptor<RequestT, ResponseT>,
    request: RequestT,
    callOptions: CallOptions = CallOptions.DEFAULT,
    headers: GrpcMetadata = GrpcMetadata()
  ): ResponseT {
    require(method.type == MethodDescriptor.MethodType.UNARY) {
      "Expected a unary RPC method, but got $method"
    }
    return rpcImpl(
      channel = channel,
      method = method,
      callOptions = callOptions,
      headers = headers,
      request = Request.Unary(request)
    ).singleOrStatus("request", method)
  }

  /**
   * Returns a function object representing a unary RPC.
   *
   * The input headers may be asynchronously formed. [headers] will be called each time the returned
   * RPC is called - the headers are *not* cached.
   */
  fun <RequestT, ResponseT> unaryRpcFunction(
    channel: GrpcChannel,
    method: MethodDescriptor<RequestT, ResponseT>,
    callOptions: CallOptions = CallOptions.DEFAULT,
    headers: suspend () -> GrpcMetadata = { GrpcMetadata() }
  ): suspend (RequestT) -> ResponseT =
    { unaryRpc(channel, method, it, callOptions, headers()) }

  /**
   * Returns a [Stream] which launches the specified server-streaming RPC and emits the responses.
   */
  fun <RequestT, ResponseT> serverStreamingRpc(
    channel: GrpcChannel,
    method: MethodDescriptor<RequestT, ResponseT>,
    request: RequestT,
    callOptions: CallOptions = CallOptions.DEFAULT,
    headers: GrpcMetadata = GrpcMetadata()
  ): Stream<ResponseT> {
    require(method.type == MethodDescriptor.MethodType.SERVER_STREAMING) {
      "Expected a server streaming RPC method, but got $method"
    }
    return rpcImpl(
      channel = channel,
      method = method,
      callOptions = callOptions,
      headers = headers,
      request = Request.Unary(request)
    )
  }

  /**
   * Returns a function object representing a server streaming RPC.
   *
   * The input headers may be asynchronously formed. [headers] will be called each time the returned
   * RPC is called - the headers are *not* cached.
   */
  fun <RequestT, ResponseT> serverStreamingRpcFunction(
    channel: GrpcChannel,
    method: MethodDescriptor<RequestT, ResponseT>,
    callOptions: CallOptions = CallOptions.DEFAULT,
    headers: suspend () -> GrpcMetadata = { GrpcMetadata() }
  ): (RequestT) -> Stream<ResponseT> = { request ->
    effect {
      serverStreamingRpc(
        channel,
        method,
        request,
        callOptions,
        headers()
      )
    }.flatten()
  }


  /**
   * Launches a client-streaming RPC on the specified channel, suspending until the server returns
   * the result. The caller is expected to provide a [Stream] of requests.
   */
  suspend fun <RequestT, ResponseT> clientStreamingRpc(
    channel: GrpcChannel,
    method: MethodDescriptor<RequestT, ResponseT>,
    requests: Stream<RequestT>,
    callOptions: CallOptions = CallOptions.DEFAULT,
    headers: GrpcMetadata = GrpcMetadata()
  ): ResponseT {
    require(method.type == MethodDescriptor.MethodType.CLIENT_STREAMING) {
      "Expected a server streaming RPC method, but got $method"
    }
    return rpcImpl(
      channel = channel,
      method = method,
      callOptions = callOptions,
      headers = headers,
      request = Request.Flowing(requests)
    ).singleOrStatus("response", method)
  }

  /**
   * Returns a function object representing a client streaming RPC.
   *
   * The input headers may be asynchronously formed. [headers] will be called each time the returned
   * RPC is called - the headers are *not* cached.
   */
  fun <RequestT, ResponseT> clientStreamingRpcFunction(
    channel: GrpcChannel,
    method: MethodDescriptor<RequestT, ResponseT>,
    callOptions: CallOptions = CallOptions.DEFAULT,
    headers: suspend () -> GrpcMetadata = { GrpcMetadata() }
  ): suspend (Stream<RequestT>) -> ResponseT =
    {
      clientStreamingRpc(
        channel,
        method,
        it,
        callOptions,
        headers()
      )
    }

  /**
   * Returns a [Stream] which launches the specified bidirectional-streaming RPC, collecting the
   * requests flow, sending them to the server, and emitting the responses.
   *
   * Cancelling collection of the flow cancels the RPC upstream and collection of the requests.
   * For example, if `responses.take(2).toList()` is executed, the RPC will be cancelled after
   * the first two responses are returned.
   */
  fun <RequestT, ResponseT> bidiStreamingRpc(
    channel: GrpcChannel,
    method: MethodDescriptor<RequestT, ResponseT>,
    requests: Stream<RequestT>,
    callOptions: CallOptions = CallOptions.DEFAULT,
    headers: GrpcMetadata = GrpcMetadata()
  ): Stream<ResponseT> {
    check(method.type == MethodDescriptor.MethodType.BIDI_STREAMING) {
      "Expected a bidi streaming method, but got $method"
    }
    return rpcImpl(
      channel = channel,
      method = method,
      callOptions = callOptions,
      headers = headers,
      request = Request.Flowing(requests)
    )
  }

  /**
   * Returns a function object representing a bidirectional streaming RPC.
   *
   * The input headers may be asynchronously formed. [headers] will be called each time the returned
   * RPC is called - the headers are *not* cached.
   */
  fun <RequestT, ResponseT> bidiStreamingRpcFunction(
    channel: GrpcChannel,
    method: MethodDescriptor<RequestT, ResponseT>,
    callOptions: CallOptions = CallOptions.DEFAULT,
    headers: suspend () -> GrpcMetadata = { GrpcMetadata() }
  ): (Stream<RequestT>) -> Stream<ResponseT> = {
    effect {
      bidiStreamingRpc(
        channel,
        method,
        it,
        callOptions,
        headers()
      )
    }.flatten()
  }

  /** The client's request(s). */
  private sealed class Request<RequestT> {
    /**
     * Send the request(s) to the ClientCall, with `readiness` indicating calls to `onReady` from
     * the listener.  Returns when sending the requests is done, either because all the requests
     * were sent (in which case `null` is returned) or because the requests channel was closed
     * with an exception (in which case the exception is returned).
     */
    abstract suspend fun sendTo(
      clientCall: ClientCall<RequestT, *>,
      readiness: Readiness
    )

    class Unary<RequestT>(private val request: RequestT) : Request<RequestT>() {
      override suspend fun sendTo(
        clientCall: ClientCall<RequestT, *>,
        readiness: Readiness
      ) {
        clientCall.sendMessage(request)
      }
    }

    class Flowing<RequestT>(private val requestStream: Stream<RequestT>) : Request<RequestT>() {
      override suspend fun sendTo(
        clientCall: ClientCall<RequestT, *>,
        readiness: Readiness
      ) {
        readiness.suspendUntilReady()
        requestStream.effectMap { request: RequestT ->
          clientCall.sendMessage(request)
          readiness.suspendUntilReady()
        }
      }
    }
  }

  /**
   * Returns a [Stream] that, when collected, issues the specified RPC with the specified request
   * on the specified channel, and emits the responses.  This is intended to be the root
   * implementation of the client side of all Kotlin coroutine-based RPCs, with non-streaming
   * implementations simply emitting or receiving a single message in the appropriate direction.
   */
  private fun <RequestT, ResponseT> rpcImpl(
    channel: GrpcChannel,
    method: MethodDescriptor<RequestT, ResponseT>,
    callOptions: CallOptions,
    headers: GrpcMetadata,
    request: Request<RequestT>
  ): Stream<ResponseT> = effect {
    val clientCall: ClientCall<RequestT, ResponseT> =
      channel.newCall<RequestT, ResponseT>(method, callOptions)

    /*
     * We maintain a buffer of size 1 so onMessage never has to block: it only gets called after
     * we request a response from the server, which only happens when responses is empty and
     * there is room in the buffer.
     */
    val responses = Queue.unsafeBounded<ResponseT>(1)
    val readiness = Readiness { clientCall.isReady }

    val latch = UnsafePromise<Unit>()

    clientCall.start(
      object : ClientCall.Listener<ResponseT>() {
        override fun onMessage(message: ResponseT) {
<<<<<<< HEAD
          println("ClientCall.Listener.onMessage: $message")
=======
>>>>>>> b0b02386
          if (!responses.tryOffer(message)) {
            throw AssertionError("onMessage should never be called until responses is ready")
          }
        }

        override fun onClose(status: Status, trailersMetadata: GrpcMetadata) {
          println("ClientCall.Listener.onClose($status, $trailersMetadata)")
          latch.complete(Result.success(Unit))
        }

        override fun onReady() {
          println("ClientCall.Listener.onReady")
          readiness.onReady()
        }
      },
      headers
    )

    effect {
      clientCall.request(1)
    }.flatMap {
      responses
        .dequeue()
        // Close stream when latch is completed
        .interruptWhen { Either.Right(latch.join()) }
        .effectTap { clientCall.request(1) }
    }.concurrently(effect {
      request.sendTo(clientCall, readiness)
      clientCall.halfClose()
    }).onFinalizeCase { ex ->
      when (ex) {
        is ExitCase.Cancelled -> clientCall.cancel("Collection of requests was cancelled", null)
        is ExitCase.Failure -> clientCall.cancel("Collection of requests completed exceptionally", ex.failure)
        else -> Unit
      }
    }
  }.flatten()
}<|MERGE_RESOLUTION|>--- conflicted
+++ resolved
@@ -276,10 +276,6 @@
     clientCall.start(
       object : ClientCall.Listener<ResponseT>() {
         override fun onMessage(message: ResponseT) {
-<<<<<<< HEAD
-          println("ClientCall.Listener.onMessage: $message")
-=======
->>>>>>> b0b02386
           if (!responses.tryOffer(message)) {
             throw AssertionError("onMessage should never be called until responses is ready")
           }
