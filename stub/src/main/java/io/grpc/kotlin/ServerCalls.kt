/*
 * Copyright 2020 gRPC authors.
 *
 * Licensed under the Apache License, Version 2.0 (the "License");
 * you may not use this file except in compliance with the License.
 * You may obtain a copy of the License at
 *
 * http://www.apache.org/licenses/LICENSE-2.0
 *
 * Unless required by applicable law or agreed to in writing, software
 * distributed under the License is distributed on an "AS IS" BASIS,
 * WITHOUT WARRANTIES OR CONDITIONS OF ANY KIND, either express or implied.
 * See the License for the specific language governing permissions and
 * limitations under the License.
 */

package io.grpc.kotlin

<<<<<<< HEAD
import arrow.fx.coroutines.*
import arrow.fx.coroutines.stream.Stream
import arrow.fx.coroutines.stream.Stream.Companion.effect
=======
import arrow.fx.coroutines.Environment
import arrow.fx.coroutines.Fiber
import arrow.fx.coroutines.ForkConnected
import arrow.fx.coroutines.stream.Stream
import arrow.fx.coroutines.stream.Stream.Companion.effect
import arrow.fx.coroutines.stream.Stream.Companion.just
import arrow.fx.coroutines.stream.Stream.Companion.raiseError
import arrow.fx.coroutines.stream.Stream.Companion.unit
>>>>>>> 9bedec2d
import arrow.fx.coroutines.stream.compile
import arrow.fx.coroutines.stream.concurrent.Queue
import arrow.fx.coroutines.stream.handleErrorWith
import io.grpc.MethodDescriptor
import io.grpc.MethodDescriptor.MethodType.BIDI_STREAMING
import io.grpc.MethodDescriptor.MethodType.CLIENT_STREAMING
import io.grpc.MethodDescriptor.MethodType.SERVER_STREAMING
import io.grpc.MethodDescriptor.MethodType.UNARY
import io.grpc.ServerCall
import io.grpc.ServerCallHandler
import io.grpc.ServerMethodDefinition
import io.grpc.Status
import io.grpc.StatusException
<<<<<<< HEAD
import kotlinx.coroutines.CoroutineScope
=======
>>>>>>> 9bedec2d
import java.util.concurrent.CancellationException
import java.util.concurrent.atomic.AtomicBoolean
import kotlin.coroutines.CoroutineContext
import io.grpc.Metadata as GrpcMetadata

/**
 * Helpers for implementing a gRPC server based on Arrow Fx coroutines implementation.
 */
object ServerCalls {
    /**
     * Creates a [ServerMethodDefinition] that implements the specified unary RPC method by running
     * the specified implementation and associated implementation details within a per-RPC
     * [CoroutineScope] generated with the specified [CoroutineContext].
     *
     * When the RPC is received, this method definition will pass the request from the client
     * to [implementation], and send the response back to the client when it is returned.
     *
     * If [implementation] fails with a [StatusException], the RPC will fail with the corresponding
     * [Status].  If [implementation] fails with a [CancellationException], the RPC will fail
     * with [Status.CANCELLED].  If [implementation] fails for any other reason, the RPC will
     * fail with [Status.UNKNOWN] with the exception as a cause.  If a cancellation is received
     * from the client before [implementation] is complete, the coroutine will be cancelled and the
     * RPC will fail with [Status.CANCELLED].
     *
     * @param context The context of the scopes the RPC implementation will run in
     * @param descriptor The descriptor of the method being implemented
     * @param implementation The implementation of the RPC method
     */
    fun <RequestT, ResponseT> unaryServerMethodDefinition(
            context: CoroutineContext,
            descriptor: MethodDescriptor<RequestT, ResponseT>,
            implementation: suspend (request: RequestT) -> ResponseT
    ): ServerMethodDefinition<RequestT, ResponseT> {
        require(descriptor.type == UNARY) {
            "Expected a unary method descriptor but got $descriptor"
        }
        return serverMethodDefinition(context, descriptor) { it.effectMap(implementation) }
    }
<<<<<<< HEAD
=======
    return serverMethodDefinition(context, descriptor) { requests: Stream<RequestT> ->
      requests
        .singleOrStatusStream("request", descriptor)
        .flatMap { effect { implementation(it) } }
    }
  }
>>>>>>> 9bedec2d

    /**
     * Creates a [ServerMethodDefinition] that implements the specified client-streaming RPC method by
     * running the specified implementation and associated implementation details within a per-RPC
     * [CoroutineScope] generated with the specified [CoroutineContext].
     *
     * When the RPC is received, this method definition will pass a [Flow] of requests from the client
     * to [implementation], and send the response back to the client when it is returned.
     * Exceptions are handled as in [unaryServerMethodDefinition].  Additionally, attempts to collect
     * the requests flow more than once will throw an [IllegalStateException], and if [implementation]
     * cancels collection of the requests flow, further requests from the client will be ignored
     * (and no backpressure will be applied).
     *
     * @param context The context of the scopes the RPC implementation will run in
     * @param descriptor The descriptor of the method being implemented
     * @param implementation The implementation of the RPC method
     */
    fun <RequestT, ResponseT> clientStreamingServerMethodDefinition(
            context: CoroutineContext,
            descriptor: MethodDescriptor<RequestT, ResponseT>,
            implementation: suspend (requests: Stream<RequestT>) -> ResponseT
    ): ServerMethodDefinition<RequestT, ResponseT> {
        require(descriptor.type == CLIENT_STREAMING) {
            "Expected a client streaming method descriptor but got $descriptor"
        }
        return serverMethodDefinition(context, descriptor) { requests: Stream<RequestT> ->
            effect { implementation(requests) }
        }
    }

<<<<<<< HEAD
    /**
     * Creates a [ServerMethodDefinition] that implements the specified server-streaming RPC method by
     * running the specified implementation and associated implementation details within a per-RPC
     * [CoroutineScope] generated with the specified [CoroutineContext].  When the RPC is received,
     * this method definition will collect the flow returned by [implementation] and send the emitted
     * values back to the client.
     *
     * When the RPC is received, this method definition will pass the request from the client
     * to [implementation], and collect the returned [Flow], sending responses to the client as they
     * are emitted.  Exceptions and cancellation are handled as in [unaryServerMethodDefinition].
     *
     * @param context The context of the scopes the RPC implementation will run in
     * @param descriptor The descriptor of the method being implemented
     * @param implementation The implementation of the RPC method
     */
    fun <RequestT, ResponseT> serverStreamingServerMethodDefinition(
            context: CoroutineContext,
            descriptor: MethodDescriptor<RequestT, ResponseT>,
            implementation: (request: RequestT) -> Stream<ResponseT>
    ): ServerMethodDefinition<RequestT, ResponseT> {
        require(descriptor.type == SERVER_STREAMING) {
            "Expected a server streaming method descriptor but got $descriptor"
        }
=======
  /**
   * Creates a [ServerMethodDefinition] that implements the specified server-streaming RPC method by
   * running the specified implementation and associated implementation details within a per-RPC
   * [CoroutineScope] generated with the specified [CoroutineContext].  When the RPC is received,
   * this method definition will collect the flow returned by [implementation] and send the emitted
   * values back to the client.
   *
   * When the RPC is received, this method definition will pass the request from the client
   * to [implementation], and collect the returned [Flow], sending responses to the client as they
   * are emitted.  Exceptions and cancellation are handled as in [unaryServerMethodDefinition].
   *
   * @param context The context of the scopes the RPC implementation will run in
   * @param descriptor The descriptor of the method being implemented
   * @param implementation The implementation of the RPC method
   */
  fun <RequestT, ResponseT> serverStreamingServerMethodDefinition(
    context: CoroutineContext,
    descriptor: MethodDescriptor<RequestT, ResponseT>,
    implementation: (request: RequestT) -> Stream<ResponseT>
  ): ServerMethodDefinition<RequestT, ResponseT> {
    require(descriptor.type == SERVER_STREAMING) {
      "Expected a server streaming method descriptor but got $descriptor"
    }
    return serverMethodDefinition(context, descriptor) { requests: Stream<RequestT> ->
      effect {
        requests
          .singleOrStatusStream("request", descriptor)
          .flatMap { implementation(it) }
      }.flatten()
    }
  }
>>>>>>> 9bedec2d

        return serverMethodDefinition(context, descriptor) { requests: Stream<RequestT> ->
            requests
                    .singleOrStatusStream("request", descriptor)
                    .flatMap(implementation)
        }
    }

<<<<<<< HEAD
    /**
     * Creates a [ServerMethodDefinition] that implements the specified bidirectional-streaming RPC
     * method by running the specified implementation and associated implementation details within a
     * per-RPC [CoroutineScope] generated with the specified [CoroutineContext].
     *
     * When the RPC is received, this method definition will pass a [Flow] of requests from the client
     * to [implementation], and collect the returned [Flow], sending responses to the client as they
     * are emitted.
     *
     * Exceptions and cancellation are handled as in [clientStreamingServerMethodDefinition] and as
     * in [serverStreamingServerMethodDefinition].
     *
     * @param context The context of the scopes the RPC implementation will run in
     * @param descriptor The descriptor of the method being implemented
     * @param implementation The implementation of the RPC method
     */
    fun <RequestT, ResponseT> bidiStreamingServerMethodDefinition(
            context: CoroutineContext,
            descriptor: MethodDescriptor<RequestT, ResponseT>,
            implementation: (requests: Stream<RequestT>) -> Stream<ResponseT>
    ): ServerMethodDefinition<RequestT, ResponseT> {
        require(descriptor.type == BIDI_STREAMING) {
            "Expected a bidi streaming method descriptor but got $descriptor"
        }
        return serverMethodDefinition(context, descriptor, implementation)
    }

    /**
     * Builds a [ServerMethodDefinition] that implements the specified RPC method by running the
     * specified channel-based implementation within the specified [CoroutineScope] (and/or a
     * subscope).
     */
    private fun <RequestT, ResponseT> serverMethodDefinition(
            context: CoroutineContext,
            descriptor: MethodDescriptor<RequestT, ResponseT>,
            implementation: (Stream<RequestT>) -> Stream<ResponseT>
    ): ServerMethodDefinition<RequestT, ResponseT> =
            ServerMethodDefinition.create(
                    descriptor,
                    serverCallHandler(context, implementation)
            )

    /**
     * Returns a [ServerCallHandler] that implements an RPC method by running the specified
     * channel-based implementation within the specified [CoroutineScope] (and/or a subscope).
     */
    private fun <RequestT, ResponseT> serverCallHandler(
            context: CoroutineContext,
            implementation: (Stream<RequestT>) -> Stream<ResponseT>
    ): ServerCallHandler<RequestT, ResponseT> =
            ServerCallHandler { call, _ ->
                serverCallListener(
                        context
                                + CoroutineContextServerInterceptor.COROUTINE_CONTEXT_KEY.get()
                                + GrpcContextElement.current(),
                        call,
                        implementation
                )
            }

    private fun <RequestT, ResponseT> serverCallListener(
            context: CoroutineContext,
            call: ServerCall<RequestT, ResponseT>,
            implementation: (Stream<RequestT>) -> Stream<ResponseT>
    ): ServerCall.Listener<RequestT> {
        call.sendHeaders(GrpcMetadata())
=======
  /**
   * Returns a [ServerCallHandler] that implements an RPC method by running the specified
   * channel-based implementation within the specified [CoroutineScope] (and/or a subscope).
   */
  private fun <RequestT, ResponseT> serverCallHandler(
    context: CoroutineContext,
    implementation: (Stream<RequestT>) -> Stream<ResponseT>
  ): ServerCallHandler<RequestT, ResponseT> =
    ServerCallHandler { call, _ ->
      serverCallListener(
        context
          + CoroutineContextServerInterceptor.COROUTINE_CONTEXT_KEY.get()
          + GrpcContextElement.current(),
        call,
        implementation
      )
    }

  private fun <RequestT, ResponseT> serverCallListener(
    context: CoroutineContext,
    call: ServerCall<RequestT, ResponseT>,
    implementation: (Stream<RequestT>) -> Stream<ResponseT>
  ): ServerCall.Listener<RequestT> {
    call.sendHeaders(GrpcMetadata())

    val readiness = Readiness { call.isReady }
    val requestsChannel = Queue.unsafeBounded<RequestT>(1)
>>>>>>> 9bedec2d

        val readiness = Readiness { call.isReady }
        val requestsChannel = Queue.unsafeBounded<RequestT>(1)

        val requestsStarted = AtomicBoolean(false) // enforces read-once

<<<<<<< HEAD
        val requests2 = Stream.effect {
            check(requestsStarted.compareAndSet(false, true)) {
                "requests flow can only be collected once"
            }
            
            call.request(1)
        }.flatMap {
            requestsChannel
                    .dequeue() // For ever value we receive, we need to request the next one
                    .effectTap { call.request(1) }
        }.handleErrorWith { e ->
            Stream.effect {
//            requestsChannel.cancel(CancellationException("Exception thrown while collecting requests", e))
                call.request(1) // make sure we don't cause backpressure
            }.flatMap { Stream.raiseError<RequestT>(e) }
        }

        // Runs async cancellable on the provided context, always returns a new cancellable scope.
        val rpcCancelToken = Environment(context).unsafeRunAsyncCancellable {
            guaranteeCase({
                implementation(requests2)
                        .effectFold(Unit) { _, request ->
                            readiness.suspendUntilReady()
                            call.sendMessage(request)
                        }
                        .compile()
                        .drain()
            }) { case: ExitCase ->
                when (case) {
                    ExitCase.Completed -> call.close(Status.OK, GrpcMetadata())
                    ExitCase.Cancelled -> call.close(Status.CANCELLED, GrpcMetadata())
                    is ExitCase.Failure -> call.close(Status.fromThrowable(case.failure), Status.trailersFromThrowable(case.failure))
                }
            }
        }
=======
      call.request(1)
      requestsChannel.dequeue().compile().lastOrError().let {
        call.request(1)
        it
      }
    }.handleErrorWith {
      // no need to cancel requestsChannel, garbage collector will take care of it
      call.request(1) // make sure we don't cause backpressure
      raiseError(it)
    }

    Environment(context).unsafeRunSync {
      Stream.bracket({
        ForkConnected {
          implementation(requests)
            .compile()
            .lastOrNull()?.let {
              readiness.suspendUntilReady()
              call.sendMessage(it)
            }
//          .foldChunks(Unit) { _, chunkResponseT: Chunk<ResponseT> ->
//            readiness.suspendUntilReady()
//            call.sendMessage(chunkResponseT.firstOrNull())
//          }
        }
      }, { fiber: Fiber<Unit?> ->
        fiber.cancel()
        val failure: Throwable? = Throwable("FIXME")
        //val failure = cause ?: rpcJob.doneValue
        val closeStatus = when (failure) {
          null -> Status.OK
          // TODO how is it thrown the CancellationException?
          is CancellationException -> Status.CANCELLED.withCause(failure)
          else -> Status.fromThrowable(failure)
        }
        val trailers = failure?.let { Status.trailersFromThrowable(it) } ?: GrpcMetadata()
        call.close(closeStatus, trailers)
      }).compile().drain()
    }
>>>>>>> 9bedec2d

        return object : ServerCall.Listener<RequestT>() {
            var isReceiving = true

<<<<<<< HEAD
            override fun onCancel() {
                rpcCancelToken.invoke()
            }

            override fun onMessage(message: RequestT) {
                if (isReceiving) {
//                    try {
                        if (!requestsChannel.tryOffer1(message)) {
                            throw Status.INTERNAL
                                    .withDescription("onMessage should never be called when requestsChannel is unready")
                                    .asException()
                        }
//                    } catch (e: CancellationException) {
                        // we don't want any more client input; swallow it
//                        isReceiving = false
//                    }
                }
                if (!isReceiving) {
                    call.request(1) // do not exert backpressure
                }
            }

            override fun onHalfClose() {
//                requestsChannel.close()
            }
=======
      override fun onCancel() {
        // FIXME: this isn't correct, how to trigger cancellation? rpcJob.interruptScope() ?
//        rpcJob.handleErrorWith {
//          raiseError(CancellationException("Cancellation received from client"))
//        }
      }

      override fun onMessage(message: RequestT) {
        if (isReceiving) {
          effect {
            if (!requestsChannel.tryOffer1(message)) {
              raiseError<StatusException>(Status.INTERNAL
                .withDescription(
                  "onMessage should never be called when requestsChannel is unready"
                )
                .asException())
                .compile()
                .drain()
            }
          }.handleErrorWith {
            // we don't want any more client input; swallow it
            isReceiving = false
            raiseError(it)
          }
        }
        if (!isReceiving) {
          call.request(1) // do not exert backpressure
        }
      }

      override fun onHalfClose() {
        println("onHalfClose")
      }
>>>>>>> 9bedec2d

            override fun onReady() {
                readiness.onReady()
            }
        }
    }
}<|MERGE_RESOLUTION|>--- conflicted
+++ resolved
@@ -16,12 +16,9 @@
 
 package io.grpc.kotlin
 
-<<<<<<< HEAD
-import arrow.fx.coroutines.*
-import arrow.fx.coroutines.stream.Stream
-import arrow.fx.coroutines.stream.Stream.Companion.effect
-=======
 import arrow.fx.coroutines.Environment
+import arrow.fx.coroutines.guaranteeCase
+import arrow.fx.coroutines.ExitCase
 import arrow.fx.coroutines.Fiber
 import arrow.fx.coroutines.ForkConnected
 import arrow.fx.coroutines.stream.Stream
@@ -29,7 +26,6 @@
 import arrow.fx.coroutines.stream.Stream.Companion.just
 import arrow.fx.coroutines.stream.Stream.Companion.raiseError
 import arrow.fx.coroutines.stream.Stream.Companion.unit
->>>>>>> 9bedec2d
 import arrow.fx.coroutines.stream.compile
 import arrow.fx.coroutines.stream.concurrent.Queue
 import arrow.fx.coroutines.stream.handleErrorWith
@@ -43,10 +39,7 @@
 import io.grpc.ServerMethodDefinition
 import io.grpc.Status
 import io.grpc.StatusException
-<<<<<<< HEAD
 import kotlinx.coroutines.CoroutineScope
-=======
->>>>>>> 9bedec2d
 import java.util.concurrent.CancellationException
 import java.util.concurrent.atomic.AtomicBoolean
 import kotlin.coroutines.CoroutineContext
@@ -56,99 +49,69 @@
  * Helpers for implementing a gRPC server based on Arrow Fx coroutines implementation.
  */
 object ServerCalls {
-    /**
-     * Creates a [ServerMethodDefinition] that implements the specified unary RPC method by running
-     * the specified implementation and associated implementation details within a per-RPC
-     * [CoroutineScope] generated with the specified [CoroutineContext].
-     *
-     * When the RPC is received, this method definition will pass the request from the client
-     * to [implementation], and send the response back to the client when it is returned.
-     *
-     * If [implementation] fails with a [StatusException], the RPC will fail with the corresponding
-     * [Status].  If [implementation] fails with a [CancellationException], the RPC will fail
-     * with [Status.CANCELLED].  If [implementation] fails for any other reason, the RPC will
-     * fail with [Status.UNKNOWN] with the exception as a cause.  If a cancellation is received
-     * from the client before [implementation] is complete, the coroutine will be cancelled and the
-     * RPC will fail with [Status.CANCELLED].
-     *
-     * @param context The context of the scopes the RPC implementation will run in
-     * @param descriptor The descriptor of the method being implemented
-     * @param implementation The implementation of the RPC method
-     */
-    fun <RequestT, ResponseT> unaryServerMethodDefinition(
-            context: CoroutineContext,
-            descriptor: MethodDescriptor<RequestT, ResponseT>,
-            implementation: suspend (request: RequestT) -> ResponseT
-    ): ServerMethodDefinition<RequestT, ResponseT> {
-        require(descriptor.type == UNARY) {
-            "Expected a unary method descriptor but got $descriptor"
-        }
-        return serverMethodDefinition(context, descriptor) { it.effectMap(implementation) }
-    }
-<<<<<<< HEAD
-=======
+  /**
+   * Creates a [ServerMethodDefinition] that implements the specified unary RPC method by running
+   * the specified implementation and associated implementation details within a per-RPC
+   * [CoroutineScope] generated with the specified [CoroutineContext].
+   *
+   * When the RPC is received, this method definition will pass the request from the client
+   * to [implementation], and send the response back to the client when it is returned.
+   *
+   * If [implementation] fails with a [StatusException], the RPC will fail with the corresponding
+   * [Status].  If [implementation] fails with a [CancellationException], the RPC will fail
+   * with [Status.CANCELLED].  If [implementation] fails for any other reason, the RPC will
+   * fail with [Status.UNKNOWN] with the exception as a cause.  If a cancellation is received
+   * from the client before [implementation] is complete, the coroutine will be cancelled and the
+   * RPC will fail with [Status.CANCELLED].
+   *
+   * @param context The context of the scopes the RPC implementation will run in
+   * @param descriptor The descriptor of the method being implemented
+   * @param implementation The implementation of the RPC method
+   */
+  fun <RequestT, ResponseT> unaryServerMethodDefinition(
+    context: CoroutineContext,
+    descriptor: MethodDescriptor<RequestT, ResponseT>,
+    implementation: suspend (request: RequestT) -> ResponseT
+  ): ServerMethodDefinition<RequestT, ResponseT> {
+    require(descriptor.type == UNARY) {
+      "Expected a unary method descriptor but got $descriptor"
+    }
     return serverMethodDefinition(context, descriptor) { requests: Stream<RequestT> ->
       requests
         .singleOrStatusStream("request", descriptor)
         .flatMap { effect { implementation(it) } }
     }
   }
->>>>>>> 9bedec2d
-
-    /**
-     * Creates a [ServerMethodDefinition] that implements the specified client-streaming RPC method by
-     * running the specified implementation and associated implementation details within a per-RPC
-     * [CoroutineScope] generated with the specified [CoroutineContext].
-     *
-     * When the RPC is received, this method definition will pass a [Flow] of requests from the client
-     * to [implementation], and send the response back to the client when it is returned.
-     * Exceptions are handled as in [unaryServerMethodDefinition].  Additionally, attempts to collect
-     * the requests flow more than once will throw an [IllegalStateException], and if [implementation]
-     * cancels collection of the requests flow, further requests from the client will be ignored
-     * (and no backpressure will be applied).
-     *
-     * @param context The context of the scopes the RPC implementation will run in
-     * @param descriptor The descriptor of the method being implemented
-     * @param implementation The implementation of the RPC method
-     */
-    fun <RequestT, ResponseT> clientStreamingServerMethodDefinition(
-            context: CoroutineContext,
-            descriptor: MethodDescriptor<RequestT, ResponseT>,
-            implementation: suspend (requests: Stream<RequestT>) -> ResponseT
-    ): ServerMethodDefinition<RequestT, ResponseT> {
-        require(descriptor.type == CLIENT_STREAMING) {
-            "Expected a client streaming method descriptor but got $descriptor"
-        }
-        return serverMethodDefinition(context, descriptor) { requests: Stream<RequestT> ->
-            effect { implementation(requests) }
-        }
-    }
-
-<<<<<<< HEAD
-    /**
-     * Creates a [ServerMethodDefinition] that implements the specified server-streaming RPC method by
-     * running the specified implementation and associated implementation details within a per-RPC
-     * [CoroutineScope] generated with the specified [CoroutineContext].  When the RPC is received,
-     * this method definition will collect the flow returned by [implementation] and send the emitted
-     * values back to the client.
-     *
-     * When the RPC is received, this method definition will pass the request from the client
-     * to [implementation], and collect the returned [Flow], sending responses to the client as they
-     * are emitted.  Exceptions and cancellation are handled as in [unaryServerMethodDefinition].
-     *
-     * @param context The context of the scopes the RPC implementation will run in
-     * @param descriptor The descriptor of the method being implemented
-     * @param implementation The implementation of the RPC method
-     */
-    fun <RequestT, ResponseT> serverStreamingServerMethodDefinition(
-            context: CoroutineContext,
-            descriptor: MethodDescriptor<RequestT, ResponseT>,
-            implementation: (request: RequestT) -> Stream<ResponseT>
-    ): ServerMethodDefinition<RequestT, ResponseT> {
-        require(descriptor.type == SERVER_STREAMING) {
-            "Expected a server streaming method descriptor but got $descriptor"
-        }
-=======
+
+  /**
+   * Creates a [ServerMethodDefinition] that implements the specified client-streaming RPC method by
+   * running the specified implementation and associated implementation details within a per-RPC
+   * [CoroutineScope] generated with the specified [CoroutineContext].
+   *
+   * When the RPC is received, this method definition will pass a [Flow] of requests from the client
+   * to [implementation], and send the response back to the client when it is returned.
+   * Exceptions are handled as in [unaryServerMethodDefinition].  Additionally, attempts to collect
+   * the requests flow more than once will throw an [IllegalStateException], and if [implementation]
+   * cancels collection of the requests flow, further requests from the client will be ignored
+   * (and no backpressure will be applied).
+   *
+   * @param context The context of the scopes the RPC implementation will run in
+   * @param descriptor The descriptor of the method being implemented
+   * @param implementation The implementation of the RPC method
+   */
+  fun <RequestT, ResponseT> clientStreamingServerMethodDefinition(
+    context: CoroutineContext,
+    descriptor: MethodDescriptor<RequestT, ResponseT>,
+    implementation: suspend (requests: Stream<RequestT>) -> ResponseT
+  ): ServerMethodDefinition<RequestT, ResponseT> {
+    require(descriptor.type == CLIENT_STREAMING) {
+      "Expected a client streaming method descriptor but got $descriptor"
+    }
+    return serverMethodDefinition(context, descriptor) { requests: Stream<RequestT> ->
+      effect { implementation(requests) }
+    }
+  }
+
   /**
    * Creates a [ServerMethodDefinition] that implements the specified server-streaming RPC method by
    * running the specified implementation and associated implementation details within a per-RPC
@@ -172,91 +135,56 @@
     require(descriptor.type == SERVER_STREAMING) {
       "Expected a server streaming method descriptor but got $descriptor"
     }
+
     return serverMethodDefinition(context, descriptor) { requests: Stream<RequestT> ->
-      effect {
-        requests
-          .singleOrStatusStream("request", descriptor)
-          .flatMap { implementation(it) }
-      }.flatten()
-    }
-  }
->>>>>>> 9bedec2d
-
-        return serverMethodDefinition(context, descriptor) { requests: Stream<RequestT> ->
-            requests
-                    .singleOrStatusStream("request", descriptor)
-                    .flatMap(implementation)
-        }
-    }
-
-<<<<<<< HEAD
-    /**
-     * Creates a [ServerMethodDefinition] that implements the specified bidirectional-streaming RPC
-     * method by running the specified implementation and associated implementation details within a
-     * per-RPC [CoroutineScope] generated with the specified [CoroutineContext].
-     *
-     * When the RPC is received, this method definition will pass a [Flow] of requests from the client
-     * to [implementation], and collect the returned [Flow], sending responses to the client as they
-     * are emitted.
-     *
-     * Exceptions and cancellation are handled as in [clientStreamingServerMethodDefinition] and as
-     * in [serverStreamingServerMethodDefinition].
-     *
-     * @param context The context of the scopes the RPC implementation will run in
-     * @param descriptor The descriptor of the method being implemented
-     * @param implementation The implementation of the RPC method
-     */
-    fun <RequestT, ResponseT> bidiStreamingServerMethodDefinition(
-            context: CoroutineContext,
-            descriptor: MethodDescriptor<RequestT, ResponseT>,
-            implementation: (requests: Stream<RequestT>) -> Stream<ResponseT>
-    ): ServerMethodDefinition<RequestT, ResponseT> {
-        require(descriptor.type == BIDI_STREAMING) {
-            "Expected a bidi streaming method descriptor but got $descriptor"
-        }
-        return serverMethodDefinition(context, descriptor, implementation)
-    }
-
-    /**
-     * Builds a [ServerMethodDefinition] that implements the specified RPC method by running the
-     * specified channel-based implementation within the specified [CoroutineScope] (and/or a
-     * subscope).
-     */
-    private fun <RequestT, ResponseT> serverMethodDefinition(
-            context: CoroutineContext,
-            descriptor: MethodDescriptor<RequestT, ResponseT>,
-            implementation: (Stream<RequestT>) -> Stream<ResponseT>
-    ): ServerMethodDefinition<RequestT, ResponseT> =
-            ServerMethodDefinition.create(
-                    descriptor,
-                    serverCallHandler(context, implementation)
-            )
-
-    /**
-     * Returns a [ServerCallHandler] that implements an RPC method by running the specified
-     * channel-based implementation within the specified [CoroutineScope] (and/or a subscope).
-     */
-    private fun <RequestT, ResponseT> serverCallHandler(
-            context: CoroutineContext,
-            implementation: (Stream<RequestT>) -> Stream<ResponseT>
-    ): ServerCallHandler<RequestT, ResponseT> =
-            ServerCallHandler { call, _ ->
-                serverCallListener(
-                        context
-                                + CoroutineContextServerInterceptor.COROUTINE_CONTEXT_KEY.get()
-                                + GrpcContextElement.current(),
-                        call,
-                        implementation
-                )
-            }
-
-    private fun <RequestT, ResponseT> serverCallListener(
-            context: CoroutineContext,
-            call: ServerCall<RequestT, ResponseT>,
-            implementation: (Stream<RequestT>) -> Stream<ResponseT>
-    ): ServerCall.Listener<RequestT> {
-        call.sendHeaders(GrpcMetadata())
-=======
+      requests
+        .singleOrStatusStream("request", descriptor)
+        .flatMap(implementation)
+    }
+  }
+
+  /**
+   * Creates a [ServerMethodDefinition] that implements the specified bidirectional-streaming RPC
+   * method by running the specified implementation and associated implementation details within a
+   * per-RPC [CoroutineScope] generated with the specified [CoroutineContext].
+   *
+   * When the RPC is received, this method definition will pass a [Flow] of requests from the client
+   * to [implementation], and collect the returned [Flow], sending responses to the client as they
+   * are emitted.
+   *
+   * Exceptions and cancellation are handled as in [clientStreamingServerMethodDefinition] and as
+   * in [serverStreamingServerMethodDefinition].
+   *
+   * @param context The context of the scopes the RPC implementation will run in
+   * @param descriptor The descriptor of the method being implemented
+   * @param implementation The implementation of the RPC method
+   */
+  fun <RequestT, ResponseT> bidiStreamingServerMethodDefinition(
+    context: CoroutineContext,
+    descriptor: MethodDescriptor<RequestT, ResponseT>,
+    implementation: (requests: Stream<RequestT>) -> Stream<ResponseT>
+  ): ServerMethodDefinition<RequestT, ResponseT> {
+    require(descriptor.type == BIDI_STREAMING) {
+      "Expected a bidi streaming method descriptor but got $descriptor"
+    }
+    return serverMethodDefinition(context, descriptor, implementation)
+  }
+
+  /**
+   * Builds a [ServerMethodDefinition] that implements the specified RPC method by running the
+   * specified channel-based implementation within the specified [CoroutineScope] (and/or a
+   * subscope).
+   */
+  private fun <RequestT, ResponseT> serverMethodDefinition(
+    context: CoroutineContext,
+    descriptor: MethodDescriptor<RequestT, ResponseT>,
+    implementation: (Stream<RequestT>) -> Stream<ResponseT>
+  ): ServerMethodDefinition<RequestT, ResponseT> =
+    ServerMethodDefinition.create(
+      descriptor,
+      serverCallHandler(context, implementation)
+    )
+
   /**
    * Returns a [ServerCallHandler] that implements an RPC method by running the specified
    * channel-based implementation within the specified [CoroutineScope] (and/or a subscope).
@@ -284,145 +212,64 @@
 
     val readiness = Readiness { call.isReady }
     val requestsChannel = Queue.unsafeBounded<RequestT>(1)
->>>>>>> 9bedec2d
-
-        val readiness = Readiness { call.isReady }
-        val requestsChannel = Queue.unsafeBounded<RequestT>(1)
-
-        val requestsStarted = AtomicBoolean(false) // enforces read-once
-
-<<<<<<< HEAD
-        val requests2 = Stream.effect {
-            check(requestsStarted.compareAndSet(false, true)) {
-                "requests flow can only be collected once"
-            }
-            
-            call.request(1)
-        }.flatMap {
-            requestsChannel
-                    .dequeue() // For ever value we receive, we need to request the next one
-                    .effectTap { call.request(1) }
-        }.handleErrorWith { e ->
-            Stream.effect {
+
+    val requestsStarted = AtomicBoolean(false) // enforces read-once
+
+    val requests2 = Stream.effect {
+      check(requestsStarted.compareAndSet(false, true)) {
+        "requests flow can only be collected once"
+      }
+
+      call.request(1)
+    }.flatMap {
+      requestsChannel
+        .dequeue() // For ever value we receive, we need to request the next one
+        .effectTap { call.request(1) }
+    }.handleErrorWith { e ->
+      Stream.effect {
 //            requestsChannel.cancel(CancellationException("Exception thrown while collecting requests", e))
-                call.request(1) // make sure we don't cause backpressure
-            }.flatMap { Stream.raiseError<RequestT>(e) }
+        call.request(1) // make sure we don't cause backpressure
+      }.flatMap { Stream.raiseError<RequestT>(e) }
+    }
+
+    // Runs async cancellable on the provided context, always returns a new cancellable scope.
+    val rpcCancelToken = Environment(context).unsafeRunAsyncCancellable {
+      guaranteeCase({
+        implementation(requests2)
+          .effectFold(Unit) { _, request ->
+            readiness.suspendUntilReady()
+            call.sendMessage(request)
+          }
+          .compile()
+          .drain()
+      }) { case: ExitCase ->
+        when (case) {
+          ExitCase.Completed -> call.close(Status.OK, GrpcMetadata())
+          ExitCase.Cancelled -> call.close(Status.CANCELLED, GrpcMetadata())
+          is ExitCase.Failure -> call.close(Status.fromThrowable(case.failure), Status.trailersFromThrowable(case.failure))
         }
-
-        // Runs async cancellable on the provided context, always returns a new cancellable scope.
-        val rpcCancelToken = Environment(context).unsafeRunAsyncCancellable {
-            guaranteeCase({
-                implementation(requests2)
-                        .effectFold(Unit) { _, request ->
-                            readiness.suspendUntilReady()
-                            call.sendMessage(request)
-                        }
-                        .compile()
-                        .drain()
-            }) { case: ExitCase ->
-                when (case) {
-                    ExitCase.Completed -> call.close(Status.OK, GrpcMetadata())
-                    ExitCase.Cancelled -> call.close(Status.CANCELLED, GrpcMetadata())
-                    is ExitCase.Failure -> call.close(Status.fromThrowable(case.failure), Status.trailersFromThrowable(case.failure))
-                }
-            }
-        }
-=======
-      call.request(1)
-      requestsChannel.dequeue().compile().lastOrError().let {
-        call.request(1)
-        it
-      }
-    }.handleErrorWith {
-      // no need to cancel requestsChannel, garbage collector will take care of it
-      call.request(1) // make sure we don't cause backpressure
-      raiseError(it)
-    }
-
-    Environment(context).unsafeRunSync {
-      Stream.bracket({
-        ForkConnected {
-          implementation(requests)
-            .compile()
-            .lastOrNull()?.let {
-              readiness.suspendUntilReady()
-              call.sendMessage(it)
-            }
-//          .foldChunks(Unit) { _, chunkResponseT: Chunk<ResponseT> ->
-//            readiness.suspendUntilReady()
-//            call.sendMessage(chunkResponseT.firstOrNull())
-//          }
-        }
-      }, { fiber: Fiber<Unit?> ->
-        fiber.cancel()
-        val failure: Throwable? = Throwable("FIXME")
-        //val failure = cause ?: rpcJob.doneValue
-        val closeStatus = when (failure) {
-          null -> Status.OK
-          // TODO how is it thrown the CancellationException?
-          is CancellationException -> Status.CANCELLED.withCause(failure)
-          else -> Status.fromThrowable(failure)
-        }
-        val trailers = failure?.let { Status.trailersFromThrowable(it) } ?: GrpcMetadata()
-        call.close(closeStatus, trailers)
-      }).compile().drain()
-    }
->>>>>>> 9bedec2d
-
-        return object : ServerCall.Listener<RequestT>() {
-            var isReceiving = true
-
-<<<<<<< HEAD
-            override fun onCancel() {
-                rpcCancelToken.invoke()
-            }
-
-            override fun onMessage(message: RequestT) {
-                if (isReceiving) {
+      }
+    }
+
+    return object : ServerCall.Listener<RequestT>() {
+      var isReceiving = true
+
+      override fun onCancel() {
+        rpcCancelToken.invoke()
+      }
+
+      override fun onMessage(message: RequestT) {
+        if (isReceiving) {
 //                    try {
-                        if (!requestsChannel.tryOffer1(message)) {
-                            throw Status.INTERNAL
-                                    .withDescription("onMessage should never be called when requestsChannel is unready")
-                                    .asException()
-                        }
+          if (!requestsChannel.tryOffer1(message)) {
+            throw Status.INTERNAL
+              .withDescription("onMessage should never be called when requestsChannel is unready")
+              .asException()
+          }
 //                    } catch (e: CancellationException) {
-                        // we don't want any more client input; swallow it
+          // we don't want any more client input; swallow it
 //                        isReceiving = false
 //                    }
-                }
-                if (!isReceiving) {
-                    call.request(1) // do not exert backpressure
-                }
-            }
-
-            override fun onHalfClose() {
-//                requestsChannel.close()
-            }
-=======
-      override fun onCancel() {
-        // FIXME: this isn't correct, how to trigger cancellation? rpcJob.interruptScope() ?
-//        rpcJob.handleErrorWith {
-//          raiseError(CancellationException("Cancellation received from client"))
-//        }
-      }
-
-      override fun onMessage(message: RequestT) {
-        if (isReceiving) {
-          effect {
-            if (!requestsChannel.tryOffer1(message)) {
-              raiseError<StatusException>(Status.INTERNAL
-                .withDescription(
-                  "onMessage should never be called when requestsChannel is unready"
-                )
-                .asException())
-                .compile()
-                .drain()
-            }
-          }.handleErrorWith {
-            // we don't want any more client input; swallow it
-            isReceiving = false
-            raiseError(it)
-          }
         }
         if (!isReceiving) {
           call.request(1) // do not exert backpressure
@@ -431,12 +278,12 @@
 
       override fun onHalfClose() {
         println("onHalfClose")
-      }
->>>>>>> 9bedec2d
-
-            override fun onReady() {
-                readiness.onReady()
-            }
-        }
-    }
+//                requestsChannel.close()
+      }
+
+      override fun onReady() {
+        readiness.onReady()
+      }
+    }
+  }
 }